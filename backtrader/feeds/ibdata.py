#!/usr/bin/env python
# -*- coding: utf-8; py-indent-offset:4 -*-
###############################################################################
#
# Copyright (C) 2015-2020 Daniel Rodriguez
#
# This program is free software: you can redistribute it and/or modify
# it under the terms of the GNU General Public License as published by
# the Free Software Foundation, either version 3 of the License, or
# (at your option) any later version.
#
# This program is distributed in the hope that it will be useful,
# but WITHOUT ANY WARRANTY; without even the implied warranty of
# MERCHANTABILITY or FITNESS FOR A PARTICULAR PURPOSE.  See the
# GNU General Public License for more details.
#
# You should have received a copy of the GNU General Public License
# along with this program.  If not, see <http://www.gnu.org/licenses/>.
#
###############################################################################
from __future__ import (absolute_import, division, print_function,
                        unicode_literals)

import datetime

import backtrader as bt
from backtrader.feed import DataBase
from backtrader import TimeFrame, date2num, num2date
from backtrader.utils.py3 import (integer_types, queue, string_types,
                                  with_metaclass)
from backtrader.metabase import MetaParams
from backtrader.stores import ibstore


class MetaIBData(DataBase.__class__):
    def __init__(cls, name, bases, dct):
        '''Class has already been created ... register'''
        # Initialize the class
        super(MetaIBData, cls).__init__(name, bases, dct)

        # Register with the store
        ibstore.IBStore.DataCls = cls


class IBData(with_metaclass(MetaIBData, DataBase)):
    '''Interactive Brokers Data Feed.

    Supports the following contract specifications in parameter ``dataname``:

          - TICKER  # Stock type and SMART exchange
          - TICKER-STK  # Stock and SMART exchange
          - TICKER-STK-EXCHANGE  # Stock
          - TICKER-STK-EXCHANGE-CURRENCY  # Stock

          - TICKER-CFD  # CFD and SMART exchange
          - TICKER-CFD-EXCHANGE  # CFD
          - TICKER-CDF-EXCHANGE-CURRENCY  # Stock

          - TICKER-IND-EXCHANGE  # Index
          - TICKER-IND-EXCHANGE-CURRENCY  # Index

          - TICKER-YYYYMM-EXCHANGE  # Future
          - TICKER-YYYYMM-EXCHANGE-CURRENCY  # Future
          - TICKER-YYYYMM-EXCHANGE-CURRENCY-MULT  # Future
          - TICKER-FUT-EXCHANGE-CURRENCY-YYYYMM-MULT # Future

          - TICKER-YYYYMM-EXCHANGE-CURRENCY-STRIKE-RIGHT  # FOP
          - TICKER-YYYYMM-EXCHANGE-CURRENCY-STRIKE-RIGHT-MULT  # FOP
          - TICKER-FOP-EXCHANGE-CURRENCY-YYYYMM-STRIKE-RIGHT # FOP
          - TICKER-FOP-EXCHANGE-CURRENCY-YYYYMM-STRIKE-RIGHT-MULT # FOP

          - CUR1.CUR2-CASH-IDEALPRO  # Forex

          - TICKER-YYYYMMDD-EXCHANGE-CURRENCY-STRIKE-RIGHT  # OPT
          - TICKER-YYYYMMDD-EXCHANGE-CURRENCY-STRIKE-RIGHT-MULT  # OPT
          - TICKER-OPT-EXCHANGE-CURRENCY-YYYYMMDD-STRIKE-RIGHT # OPT
          - TICKER-OPT-EXCHANGE-CURRENCY-YYYYMMDD-STRIKE-RIGHT-MULT # OPT

    Params:

      - ``sectype`` (default: ``STK``)

        Default value to apply as *security type* if not provided in the
        ``dataname`` specification

      - ``exchange`` (default: ``SMART``)

        Default value to apply as *exchange* if not provided in the
        ``dataname`` specification

      - ``currency`` (default: ``''``)

        Default value to apply as *currency* if not provided in the
        ``dataname`` specification

      - ``historical`` (default: ``False``)

        If set to ``True`` the data feed will stop after doing the first
        download of data.

        The standard data feed parameters ``fromdate`` and ``todate`` will be
        used as reference.

        The data feed will make multiple requests if the requested duration is
        larger than the one allowed by IB given the timeframe/compression
        chosen for the data.

      - ``what`` (default: ``None``)

        If ``None`` the default for different assets types will be used for
        historical data requests:

          - 'BID' for CASH assets
          - 'TRADES' for any other

        Use 'ASK' for the Ask quote of cash assets
        
        Check the IB API docs if another value is wished

      - ``rtbar`` (default: ``False``)

        If ``True`` the ``5 Seconds Realtime bars`` provided by Interactive
        Brokers will be used as the smalles tick. According to the
        documentation they correspond to real-time values (once collated and
        curated by IB)

        If ``False`` then the ``RTVolume`` prices will be used, which are based
        on receiving ticks. In the case of ``CASH`` assets (like for example
        EUR.JPY) ``RTVolume`` will always be used and from it the ``bid`` price
        (industry de-facto standard with IB according to the literature
        scattered over the Internet)

        Even if set to ``True``, if the data is resampled/kept to a
        timeframe/compression below Seconds/5, no real time bars will be used,
        because IB doesn't serve them below that level

      - ``qcheck`` (default: ``0.5``)

        Time in seconds to wake up if no data is received to give a chance to
        resample/replay packets properly and pass notifications up the chain

      - ``backfill_start`` (default: ``True``)

        Perform backfilling at the start. The maximum possible historical data
        will be fetched in a single request.

      - ``backfill`` (default: ``True``)

        Perform backfilling after a disconnection/reconnection cycle. The gap
        duration will be used to download the smallest possible amount of data

      - ``backfill_from`` (default: ``None``)

        An additional data source can be passed to do an initial layer of
        backfilling. Once the data source is depleted and if requested,
        backfilling from IB will take place. This is ideally meant to backfill
        from already stored sources like a file on disk, but not limited to.

      - ``latethrough`` (default: ``False``)

        If the data source is resampled/replayed, some ticks may come in too
        late for the already delivered resampled/replayed bar. If this is
        ``True`` those ticks will bet let through in any case.

        Check the Resampler documentation to see who to take those ticks into
        account.

        This can happen especially if ``timeoffset`` is set to ``False``  in
        the ``IBStore`` instance and the TWS server time is not in sync with
        that of the local computer

      - ``tradename`` (default: ``None``)
        Useful for some specific cases like ``CFD`` in which prices are offered
        by one asset and trading happens in a different onel

        - SPY-STK-SMART-USD -> SP500 ETF (will be specified as ``dataname``)

        - SPY-CFD-SMART-USD -> which is the corresponding CFD which offers not
          price tracking but in this case will be the trading asset (specified
          as ``tradename``)

    The default values in the params are the to allow things like ```TICKER``,
    to which the parameter ``sectype`` (default: ``STK``) and ``exchange``
    (default: ``SMART``) are applied.

    Some assets like ``AAPL`` need full specification including ``currency``
    (default: '') whereas others like ``TWTR`` can be simply passed as it is.

      - ``AAPL-STK-SMART-USD`` would be the full specification for dataname

        Or else: ``IBData`` as ``IBData(dataname='AAPL', currency='USD')``
        which uses the default values (``STK`` and ``SMART``) and overrides
        the currency to be ``USD``
    '''
    # todo: add parameters for live_bidask
    params = (
        ('sectype', 'STK'),  # usual industry value
        ('exchange', 'SMART'),  # usual industry value
        ('currency', ''),
        ('rtbar', False),  # use RealTime 5 seconds bars
        ('historical', False),  # only historical download
        ('what', None),  # historical - what to show
        ('useRTH', False),  # historical - download only Regular Trading Hours
        ('qcheck', 0.5),  # timeout in seconds (float) to check for events
        ('backfill_start', True),  # do backfilling at the start
        ('backfill', True),  # do backfilling when reconnecting
        ('backfill_from', None),  # additional data source to do backfill from
        ('latethrough', False),  # let late samples through
        ('tradename', None),  # use a different asset as order target
    )

    _store = ibstore.IBStore

    # Minimum size supported by real-time bars
    RTBAR_MINSIZE = (TimeFrame.Seconds, 5)

    # States for the Finite State Machine in _load
    _ST_FROM, _ST_START, _ST_LIVE, _ST_HISTORBACK, _ST_OVER = range(5)

    def _timeoffset(self):
        return self.ib.timeoffset()

    def _gettz(self):
        # If no object has been provided by the user and a timezone can be
        # found via contractdtails, then try to get it from pytz, which may or
        # may not be available.

        # The timezone specifications returned by TWS seem to be abbreviations
        # understood by pytz, but the full list which TWS may return is not
        # documented and one of the abbreviations may fail
        tzstr = isinstance(self.p.tz, string_types)
        if self.p.tz is not None and not tzstr:
            return bt.utils.date.Localizer(self.p.tz)

        if self.contractdetails is None:
            return None  # nothing can be done

        try:
            import pytz  # keep the import very local
        except ImportError:
            return None  # nothing can be done

        tzs = self.p.tz if tzstr else self.contractdetails.m_timeZoneId

        if tzs == 'CST':  # reported by TWS, not compatible with pytz. patch it
            tzs = 'CST6CDT'

        try:
            tz = pytz.timezone(tzs)
        except pytz.UnknownTimeZoneError:
            return None  # nothing can be done

        # contractdetails there, import ok, timezone found, return it
        return tz

    def islive(self):
        '''Returns ``True`` to notify ``Cerebro`` that preloading and runonce
        should be deactivated'''
        return not self.p.historical

    def __init__(self, **kwargs):
        self.ib = self._store(**kwargs)
        self.precontract = self.parsecontract(self.p.dataname)
        self.pretradecontract = self.parsecontract(self.p.tradename)

    def setenvironment(self, env):
        '''Receives an environment (cerebro) and passes it over to the store it
        belongs to'''
        super(IBData, self).setenvironment(env)
        env.addstore(self.ib)

    def parsecontract(self, dataname):
        '''Parses dataname generates a default contract'''
        # Set defaults for optional tokens in the ticker string
        if dataname is None:
            return None

        exch = self.p.exchange
        curr = self.p.currency
        expiry = ''
        strike = 0.0
        right = ''
        mult = ''

        # split the ticker string
        tokens = iter(dataname.split('-'))

        # Symbol and security type are compulsory
        symbol = next(tokens)
        try:
            sectype = next(tokens)
        except StopIteration:
            sectype = self.p.sectype

        # security type can be an expiration date
        if sectype.isdigit():
            expiry = sectype  # save the expiration ate

            if len(sectype) == 6:  # YYYYMM
                sectype = 'FUT'
            else:  # Assume OPTIONS - YYYYMMDD
                sectype = 'OPT'

        if sectype == 'CASH':  # need to address currency for Forex
            symbol, curr = symbol.split('.')

        # See if the optional tokens were provided
        try:
            exch = next(tokens)  # on exception it will be the default
            curr = next(tokens)  # on exception it will be the default

            if sectype == 'FUT':
                if not expiry:
                    expiry = next(tokens)
                mult = next(tokens)

                # Try to see if this is FOP - Futures on OPTIONS
                right = next(tokens)
                # if still here this is a FOP and not a FUT
                sectype = 'FOP'
                strike, mult = float(mult), ''  # assign to strike and void

                mult = next(tokens)  # try again to see if there is any

            elif sectype == 'OPT':
                if not expiry:
                    expiry = next(tokens)
                strike = float(next(tokens))  # on exception - default
                right = next(tokens)  # on exception it will be the default

                mult = next(tokens)  # ?? no harm in any case

        except StopIteration:
            pass

        # Make the initial contract
        precon = self.ib.makecontract(
            symbol=symbol, sectype=sectype, exch=exch, curr=curr,
            expiry=expiry, strike=strike, right=right, mult=mult)

        return precon

    def start(self):
        '''Starts the IB connecction and gets the real contract and
        contractdetails if it exists'''
        super(IBData, self).start()
        # Kickstart store and get queue to wait on
        self.qlive = self.ib.start(data=self)
        self.bidasklive = None
        self.qhist = None

        self._usertvol = not self.p.rtbar
        tfcomp = (self._timeframe, self._compression)
        if tfcomp < self.RTBAR_MINSIZE:
            # Requested timeframe/compression not supported by rtbars
            self._usertvol = True

        self.contract = None
        self.contractdetails = None
        self.tradecontract = None
        self.tradecontractdetails = None

        if self.p.backfill_from is not None:
            self._state = self._ST_FROM
            self.p.backfill_from.setenvironment(self._env)
            self.p.backfill_from._start()
        else:
            self._state = self._ST_START  # initial state for _load
        self._statelivereconn = False  # if reconnecting in live state
        self._subcription_valid = False  # subscription state
        self._storedmsg = dict()  # keep pending live message (under None)

        if not self.ib.connected():
            return

        self.put_notification(self.CONNECTED)
        # get real contract details with real conId (contractId)
        cds = self.ib.getContractDetails(self.precontract, maxcount=1)
        if cds is not None:
            cdetails = cds[0]
            self.contract = cdetails.contractDetails.m_summary
            self.contractdetails = cdetails.contractDetails
            # todo: add tickerId
            # cdetails.reqId
        else:
            # no contract can be found (or many)
            self.put_notification(self.DISCONNECTED)
            return

        if self.pretradecontract is None:
            # no different trading asset - default to standard asset
            self.tradecontract = self.contract
            self.tradecontractdetails = self.contractdetails
        else:
            # different target asset (typical of some CDS products)
            # use other set of details
            cds = self.ib.getContractDetails(self.pretradecontract, maxcount=1)
            if cds is not None:
                cdetails = cds[0]
                self.tradecontract = cdetails.contractDetails.m_summary
                self.tradecontractdetails = cdetails.contractDetails
            else:
                # no contract can be found (or many)
                self.put_notification(self.DISCONNECTED)
                return

        if self._state == self._ST_START:
            self._start_finish()  # to finish initialization
            self._st_start()

    def stop(self):
        '''Stops and tells the store to stop'''
        super(IBData, self).stop()
        self.ib.stop()

    def reqdata(self):
        '''request real-time data. checks cash vs non-cash) and param useRT'''
        if self.contract is None or self._subcription_valid:
            return

        if self._usertvol:
<<<<<<< HEAD
            self.qlive = self.ib.reqMktData(self.contract, self.p.what)
=======
            self.qlive, self.bidasklive = self.ib.reqMktData(self.contract)
>>>>>>> 7b366cda
        else:
            self.qlive, self.bidasklive = self.ib.reqRealTimeBars(self.contract)

<<<<<<< HEAD
        self._subcription_valid = True
        return self.qlive
=======
        return self.qlive, self.bidasklive
>>>>>>> 7b366cda

    def canceldata(self):
        '''Cancels Market Data subscription, checking asset type and rtbar'''
        if self.contract is None:
            return

        if self._usertvol:
            self.ib.cancelMktData(self.qlive)
        else:
            self.ib.cancelRealTimeBars(self.qlive)

    def haslivedata(self):
        return bool(self._storedmsg or self.qlive)

    def _load(self):
        if self.contract is None or self._state == self._ST_OVER:
            return False  # nothing can be done

        while True:
            if self._state == self._ST_LIVE:
                try:
                    msg = (self._storedmsg.pop(None, None) or
                           self.qlive.get(timeout=self._qcheck))
                except queue.Empty:
                    if True:
                        return None

                # Code invalidated until further checking is done
                    if not self._statelivereconn:
                        return None  # indicate timeout situation

                    # Awaiting data and nothing came in - fake it up until now
                    dtend = self.num2date(date2num(datetime.datetime.utcnow()))
                    dtbegin = None
                    if len(self) > 1:
                        dtbegin = self.num2date(self.datetime[-1])

                    self.qhist = self.ib.reqHistoricalDataEx(
                        contract=self.contract,
                        enddate=dtend, begindate=dtbegin,
                        timeframe=self._timeframe,
                        compression=self._compression,
                        what=self.p.what, useRTH=self.p.useRTH, tz=self._tz,
                        sessionend=self.p.sessionend)

                    if self._laststatus != self.DELAYED:
                        self.put_notification(self.DELAYED)

                    self._state = self._ST_HISTORBACK

                    self._statelivereconn = False
                    continue  # to reenter the loop and hit st_historback

                if msg is None:  # Conn broken during historical/backfilling
                    self._subcription_valid = False
                    self.put_notification(self.CONNBROKEN)
                    # Try to reconnect
                    if not self.ib.reconnect(resub=True):
                        self.put_notification(self.DISCONNECTED)
                        return False  # failed

                    self._statelivereconn = self.p.backfill
                    continue

                if msg == -354:
                    self.put_notification(self.NOTSUBSCRIBED)
                    return False

                elif msg == -1100:  # conn broken
                    # Tell to wait for a message to do a backfill
                    # self._state = self._ST_DISCONN
                    self._subcription_valid = False
                    self._statelivereconn = self.p.backfill
                    continue

                elif msg == -1102:  # conn broken/restored tickerId maintained
                    # The message may be duplicated
                    if not self._statelivereconn:
                        self._statelivereconn = self.p.backfill
                    continue

                elif msg == -1101:  # conn broken/restored tickerId gone
                    # The message may be duplicated
                    self._subcription_valid = False
                    if not self._statelivereconn:
                        self._statelivereconn = self.p.backfill
                        self.reqdata()  # resubscribe
                    continue

                elif msg == -10225:  # Bust event occurred, current subscription is deactivated.
                    self._subcription_valid = False
                    if not self._statelivereconn:
                        self._statelivereconn = self.p.backfill
                        self.reqdata()  # resubscribe
                    continue

                elif isinstance(msg, integer_types):
                    # Unexpected notification for historical data skip it
                    # May be a "not connected not yet processed"
                    self.put_notification(self.UNKNOWN, msg)
                    continue

                # Process the message according to expected return type
                if not self._statelivereconn:
                    if self._laststatus != self.LIVE:
                        if self.qlive.qsize() <= 1:  # very short live queue
                            self.put_notification(self.LIVE)

                    if self._usertvol:
                        ret = self._load_rtvolume(msg)
                    else:
                        ret = self._load_rtbar(msg)
                    if ret:
                        return True

                    # could not load bar ... go and get new one
                    continue

                # Fall through to processing reconnect - try to backfill
                self._storedmsg[None] = msg  # keep the msg

                # else do a backfill
                if self._laststatus != self.DELAYED:
                    self.put_notification(self.DELAYED)

                dtend = None
                if len(self) > 1:
                    # len == 1 ... forwarded for the 1st time
                    # get begin date in utc-like format like msg.datetime
                    dtbegin = num2date(self.datetime[-1])
                elif self.fromdate > float('-inf'):
                    dtbegin = num2date(self.fromdate)
                else:  # 1st bar and no begin set
                    # passing None to fetch max possible in 1 request
                    dtbegin = None

                dtend = msg.datetime if self._usertvol else msg.time

                self.qhist = self.ib.reqHistoricalDataEx(
                    contract=self.contract, enddate=dtend, begindate=dtbegin,
                    timeframe=self._timeframe, compression=self._compression,
                    what=self.p.what, useRTH=self.p.useRTH, tz=self._tz,
                    sessionend=self.p.sessionend)

                self._state = self._ST_HISTORBACK
                self._statelivereconn = False  # no longer in live
                continue

            elif self._state == self._ST_HISTORBACK:
                msg = self.qhist.get()
                if msg is None:  # Conn broken during historical/backfilling
                    # Situation not managed. Simply bail out
                    self._subcription_valid = False
                    self.put_notification(self.DISCONNECTED)
                    return False  # error management cancelled the queue

                elif msg == -354:  # Data not subscribed
                    self._subcription_valid = False
                    self.put_notification(self.NOTSUBSCRIBED)
                    return False

                elif msg == -420:  # No permissions for the data
                    self._subcription_valid = False
                    self.put_notification(self.NOTSUBSCRIBED)
                    return False

                elif isinstance(msg, integer_types):
                    # Unexpected notification for historical data skip it
                    # May be a "not connected not yet processed"
                    self.put_notification(self.UNKNOWN, msg)
                    continue

                if msg.date is not None:
                    if self._load_rtbar(msg, hist=True):
                        return True  # loading worked

                    # the date is from overlapping historical request
                    continue

                # End of histdata
                if self.p.historical:  # only historical
                    self.put_notification(self.DISCONNECTED)
                    return False  # end of historical

                # Live is also wished - go for it
                self._state = self._ST_LIVE
                continue

            elif self._state == self._ST_FROM:
                if not self.p.backfill_from.next():
                    # additional data source is consumed
                    self._state = self._ST_START
                    continue

                # copy lines of the same name
                for alias in self.lines.getlinealiases():
                    lsrc = getattr(self.p.backfill_from.lines, alias)
                    ldst = getattr(self.lines, alias)

                    ldst[0] = lsrc[0]

                return True

            elif self._state == self._ST_START:
                if not self._st_start():
                    return False

    def _st_start(self):
        if self.p.historical:
            self.put_notification(self.DELAYED)
            dtend = None
            if self.todate < float('inf'):
                dtend = num2date(self.todate)

            dtbegin = None
            if self.fromdate > float('-inf'):
                dtbegin = num2date(self.fromdate)

            self.qhist = self.ib.reqHistoricalDataEx(
                contract=self.contract, enddate=dtend, begindate=dtbegin,
                timeframe=self._timeframe, compression=self._compression,
                what=self.p.what, useRTH=self.p.useRTH, tz=self._tz,
                sessionend=self.p.sessionend)

            self._state = self._ST_HISTORBACK
            return True  # continue before

        # Live is requested
        if not self.ib.reconnect(resub=True):
            self.put_notification(self.DISCONNECTED)
            self._state = self._ST_OVER
            return False  # failed - was so

        self._statelivereconn = self.p.backfill_start
        if self.p.backfill_start:
            self.put_notification(self.DELAYED)

        self._state = self._ST_LIVE
        return True  # no return before - implicit continue

    def _load_rtbar(self, rtbar, hist=False):
        # A complete 5 second bar made of real-time ticks is delivered and
        # contains open/high/low/close/volume prices
        # The historical data has the same data but with 'date' instead of
        # 'time' for datetime
        dt = date2num(rtbar.time if not hist else rtbar.date)
        if dt < self.lines.datetime[-1] and not self.p.latethrough:
            return False  # cannot deliver earlier than already delivered

        self.lines.datetime[0] = dt
        # Put the tick into the bar
        self.lines.open[0] = rtbar.open
        self.lines.high[0] = rtbar.high
        self.lines.low[0] = rtbar.low
        self.lines.close[0] = rtbar.close
        self.lines.volume[0] = rtbar.volume
        self.lines.openinterest[0] = 0

        return True

    def _load_rtvolume(self, rtvol):
        # A single tick is delivered and is therefore used for the entire set
        # of prices. Ideally the
        # contains open/high/low/close/volume prices
        # Datetime transformation
        dt = date2num(rtvol.datetime)
        if dt < self.lines.datetime[-1] and not self.p.latethrough:
            return False  # cannot deliver earlier than already delivered

        self.lines.datetime[0] = dt

        # Put the tick into the bar
        tick = rtvol.price
        self.lines.open[0] = tick
        self.lines.high[0] = tick
        self.lines.low[0] = tick
        self.lines.close[0] = tick
        self.lines.volume[0] = rtvol.size
        self.lines.openinterest[0] = 0

        return True<|MERGE_RESOLUTION|>--- conflicted
+++ resolved
@@ -114,7 +114,7 @@
           - 'TRADES' for any other
 
         Use 'ASK' for the Ask quote of cash assets
-        
+
         Check the IB API docs if another value is wished
 
       - ``rtbar`` (default: ``False``)
@@ -419,20 +419,11 @@
             return
 
         if self._usertvol:
-<<<<<<< HEAD
-            self.qlive = self.ib.reqMktData(self.contract, self.p.what)
-=======
             self.qlive, self.bidasklive = self.ib.reqMktData(self.contract)
->>>>>>> 7b366cda
         else:
             self.qlive, self.bidasklive = self.ib.reqRealTimeBars(self.contract)
 
-<<<<<<< HEAD
-        self._subcription_valid = True
-        return self.qlive
-=======
         return self.qlive, self.bidasklive
->>>>>>> 7b366cda
 
     def canceldata(self):
         '''Cancels Market Data subscription, checking asset type and rtbar'''
